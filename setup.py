--- conflicted
+++ resolved
@@ -16,20 +16,6 @@
 with open('HISTORY.rst', 'r', 'utf-8') as f:
     history = f.read()
 
-<<<<<<< HEAD
-install_requires = [
-    'requests>=2.0.0,<3.0.0',
-    'jsonpatch==0.4',
-    'docopt>=0.6.0,<0.7.0',
-    'clint>=0.4.0,<0.5.0',
-    'six>=1.0.0,<2.0.0',
-    'schema>=0.4.0,<0.5.0',
-]
-if sys.version_info <= (2, 7):
-    install_requires.append(['pyopenssl', 'ndg-httpsclient', 'pyasn1', 'total-ordering'])
-
-=======
->>>>>>> 1b79d69c
 setup(
     name='internetarchive',
     version=version,
@@ -57,7 +43,7 @@
         'clint>=0.4.0,<0.6.0',
         'six>=1.0.0,<2.0.0',
         'schema>=0.4.0,<0.5.0',
-    ],
+    ] + (['total-ordering'] if sys.version_info < (2, 7) else []),
     classifiers=(
         'Development Status :: 4 - Beta',
         'Intended Audience :: Developers',
